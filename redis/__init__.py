--- conflicted
+++ resolved
@@ -1,15 +1,10 @@
-<<<<<<< HEAD
 from redis.client import Redis, StrictRedis
 from redis.connection import (
     ConnectionPool,
     Connection,
     UnixDomainSocketConnection
     )
-=======
-# legacy imports
-from redis.client import Redis, ConnectionPool
 from redis.utils import from_url
->>>>>>> 42ddf5b1
 from redis.exceptions import (
     AuthenticationError,
     ConnectionError,
@@ -22,21 +17,12 @@
     )
 
 
-<<<<<<< HEAD
 __version__ = '2.4.12'
 VERSION = tuple(map(int, __version__.split('.')))
-=======
-
-__version__ = '2.2.4'
->>>>>>> 42ddf5b1
 
 __all__ = [
     'Redis', 'StrictRedis', 'ConnectionPool',
     'Connection', 'UnixDomainSocketConnection',
     'RedisError', 'ConnectionError', 'ResponseError', 'AuthenticationError',
-<<<<<<< HEAD
-    'InvalidResponse', 'DataError', 'PubSubError', 'WatchError',
-=======
-    'InvalidResponse', 'DataError', 'PubSubError', 'from_url'
->>>>>>> 42ddf5b1
+    'InvalidResponse', 'DataError', 'PubSubError', 'WatchError', 'from_url',
     ]